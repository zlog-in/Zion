/*
 * Copyright (C) 2021 The Zion Authors
 * This file is part of The Zion library.
 *
 * The Zion is free software: you can redistribute it and/or modify
 * it under the terms of the GNU Lesser General Public License as published by
 * the Free Software Foundation, either version 3 of the License, or
 * (at your option) any later version.
 *
 * The Zion is distributed in the hope that it will be useful,
 * but WITHOUT ANY WARRANTY; without even the implied warranty of
 * MERCHANTABILITY or FITNESS FOR A PARTICULAR PURPOSE.  See the
 * GNU Lesser General Public License for more details.
 *
 * You should have received a copy of the GNU Lesser General Public License
 * along with The Zion.  If not, see <http://www.gnu.org/licenses/>.
 */
package native

import (
	"github.com/ethereum/go-ethereum/common"
	"github.com/ethereum/go-ethereum/contracts/native/utils"
)

// FailedTxGasUsage tx's gas usage should not be greater than an minimum fixed value if it execute failed.
const FailedTxGasUsage = uint64(100)

const (
<<<<<<< HEAD
	NativeGovernance         = "governance"
	NativeSyncCrossChainInfo = "sync_cross_chain_info"
	NativeCrossChain         = "cross_chain"
	NativeNeo3StateManager   = "neo3_state_manager"
	NativeNodeManager        = "node_manager"
	NativeRelayerManager     = "relayer_manager"
	NativeSideChainManager   = "side_chain_manager"
=======
	NativeGovernance       = "governance"
	NativeEconomic         = "economic"
	NativeSyncHeader       = "sync_header"
	NativeCrossChain       = "cross_chain"
	NativeNeo3StateManager = "neo3_state_manager"
	NativeNodeManager      = "node_manager"
	NativeRelayerManager   = "relayer_manager"
	NativeSideChainManager = "side_chain_manager"
	NativeSignatureManager = "signature_manager"
>>>>>>> 81f56815

	// native backup contracts
	NativeExtra4  = "extra4"
	NativeExtra5  = "extra5"
	NativeExtra6  = "extra6"
	NativeExtra7  = "extra7"
	NativeExtra8  = "extra8"
	NativeExtra9  = "extra9"
	NativeExtra10 = "extra10"
	NativeExtra11 = "extra11"
	NativeExtra12 = "extra12"
	NativeExtra13 = "extra13"
	NativeExtra14 = "extra14"
	NativeExtra15 = "extra15"
	NativeExtra16 = "extra16"
	NativeExtra17 = "extra17"
	NativeExtra18 = "extra18"
	NativeExtra19 = "extra19"
)

var NativeContractAddrMap = map[string]common.Address{
<<<<<<< HEAD
	NativeGovernance:         utils.GovernanceContractAddress,
	NativeSyncCrossChainInfo: utils.InfoSyncContractAddress,
	NativeCrossChain:         utils.CrossChainManagerContractAddress,
	NativeNeo3StateManager:   utils.Neo3StateManagerContractAddress,
	NativeNodeManager:        utils.NodeManagerContractAddress,
	NativeRelayerManager:     utils.RelayerManagerContractAddress,
	NativeSideChainManager:   utils.SideChainManagerContractAddress,
	NativeExtra4:             common.HexToAddress("0x7d79D936DA7833c7fe056eB450064f34A327DcA8"),
	NativeExtra5:             common.HexToAddress("0xD37F626c9E007DdD244E5Cbee0C223fec6D11289"),
	NativeExtra6:             common.HexToAddress("0x33463b771Da32D450723C7C23a2240dE223b53bd"),
	NativeExtra7:             common.HexToAddress("0x0F257CD338Fa8F1Af3D31b16C1fBddae2Dc96D41"),
	NativeExtra8:             common.HexToAddress("0x4479AcbCeA458Badf21dbEC7Db6fC236Bf08fbb9"),
	NativeExtra9:             common.HexToAddress("0xc204aDF052C52F74863d76c94a311b82D98d87AE"),
	NativeExtra10:            common.HexToAddress("0xD62B67170A6bb645f1c59601FbC6766940ee12e5"),
	NativeExtra11:            common.HexToAddress("0xf7EBd79DB6240b9A85571f61b543425e2A7045Fb"),
	NativeExtra12:            common.HexToAddress("0x20B019ea369923eF1971A30f1974003051f1863C"),
	NativeExtra13:            common.HexToAddress("0x2951b823F25344797D9294634F44e867490B86c9"),
	NativeExtra14:            common.HexToAddress("0x370f0dDA62BDc610d8FFE8c71882D27d2a26648f"),
	NativeExtra15:            common.HexToAddress("0xC782D7244bdd2ebeb56ac87A65c4873B6c4D427D"),
	NativeExtra16:            common.HexToAddress("0x90dc8B0B8625DD3Fa33eBd5E502D6c908EFB68Fe"),
	NativeExtra17:            common.HexToAddress("0x40E25A4c3316F54c913542Ad293420cF3c6C2Ff3"),
	NativeExtra18:            common.HexToAddress("0x5e66f4D53236348334E13F1d5F83b48083a4ADd0"),
	NativeExtra19:            common.HexToAddress("0x0763E5717f8bD8C710E0d38a21e224D8C560e597"),
=======
	NativeGovernance:       utils.GovernanceContractAddress,
	NativeEconomic:         utils.EconomicContractAddress,
	NativeSyncHeader:       utils.HeaderSyncContractAddress,
	NativeCrossChain:       utils.CrossChainManagerContractAddress,
	NativeSideChainManager: utils.SideChainManagerContractAddress,
	NativeNodeManager:      utils.NodeManagerContractAddress,
	NativeRelayerManager:   utils.RelayerManagerContractAddress,
	NativeNeo3StateManager: utils.Neo3StateManagerContractAddress,
	NativeSignatureManager: utils.SignatureManagerContractAddress,
	NativeExtra5:           common.HexToAddress("0x0000000000000000000000000000000000001008"),
	NativeExtra6:           common.HexToAddress("0x0000000000000000000000000000000000001009"),
	NativeExtra7:           common.HexToAddress("0x000000000000000000000000000000000000100a"),
	NativeExtra8:           common.HexToAddress("0x000000000000000000000000000000000000100b"),
	NativeExtra9:           common.HexToAddress("0x000000000000000000000000000000000000100c"),
	NativeExtra10:          common.HexToAddress("0x000000000000000000000000000000000000100d"),
	NativeExtra11:          common.HexToAddress("0x000000000000000000000000000000000000100e"),
	NativeExtra12:          common.HexToAddress("0x000000000000000000000000000000000000100f"),
	NativeExtra13:          common.HexToAddress("0x0000000000000000000000000000000000001010"),
	NativeExtra14:          common.HexToAddress("0x0000000000000000000000000000000000001011"),
	NativeExtra15:          common.HexToAddress("0x0000000000000000000000000000000000001012"),
	NativeExtra16:          common.HexToAddress("0x0000000000000000000000000000000000001013"),
	NativeExtra17:          common.HexToAddress("0x0000000000000000000000000000000000001014"),
	NativeExtra18:          common.HexToAddress("0x0000000000000000000000000000000000001015"),
	NativeExtra19:          common.HexToAddress("0x0000000000000000000000000000000000001016"),
>>>>>>> 81f56815
}

func IsNativeContract(addr common.Address) bool {
	for _, v := range NativeContractAddrMap {
		if v == addr {
			return true
		}
	}
	return false
}<|MERGE_RESOLUTION|>--- conflicted
+++ resolved
@@ -26,7 +26,6 @@
 const FailedTxGasUsage = uint64(100)
 
 const (
-<<<<<<< HEAD
 	NativeGovernance         = "governance"
 	NativeSyncCrossChainInfo = "sync_cross_chain_info"
 	NativeCrossChain         = "cross_chain"
@@ -34,7 +33,6 @@
 	NativeNodeManager        = "node_manager"
 	NativeRelayerManager     = "relayer_manager"
 	NativeSideChainManager   = "side_chain_manager"
-=======
 	NativeGovernance       = "governance"
 	NativeEconomic         = "economic"
 	NativeSyncHeader       = "sync_header"
@@ -44,7 +42,6 @@
 	NativeRelayerManager   = "relayer_manager"
 	NativeSideChainManager = "side_chain_manager"
 	NativeSignatureManager = "signature_manager"
->>>>>>> 81f56815
 
 	// native backup contracts
 	NativeExtra4  = "extra4"
@@ -66,7 +63,6 @@
 )
 
 var NativeContractAddrMap = map[string]common.Address{
-<<<<<<< HEAD
 	NativeGovernance:         utils.GovernanceContractAddress,
 	NativeSyncCrossChainInfo: utils.InfoSyncContractAddress,
 	NativeCrossChain:         utils.CrossChainManagerContractAddress,
@@ -90,7 +86,6 @@
 	NativeExtra17:            common.HexToAddress("0x40E25A4c3316F54c913542Ad293420cF3c6C2Ff3"),
 	NativeExtra18:            common.HexToAddress("0x5e66f4D53236348334E13F1d5F83b48083a4ADd0"),
 	NativeExtra19:            common.HexToAddress("0x0763E5717f8bD8C710E0d38a21e224D8C560e597"),
-=======
 	NativeGovernance:       utils.GovernanceContractAddress,
 	NativeEconomic:         utils.EconomicContractAddress,
 	NativeSyncHeader:       utils.HeaderSyncContractAddress,
@@ -115,7 +110,6 @@
 	NativeExtra17:          common.HexToAddress("0x0000000000000000000000000000000000001014"),
 	NativeExtra18:          common.HexToAddress("0x0000000000000000000000000000000000001015"),
 	NativeExtra19:          common.HexToAddress("0x0000000000000000000000000000000000001016"),
->>>>>>> 81f56815
 }
 
 func IsNativeContract(addr common.Address) bool {
